<%= form_tag(artists_path, :method => :get) do %>
<<<<<<< HEAD
  <%= text_field "search", "name", :id => "quicksearch_name" %>
=======
  <%= text_field "search", "name", :placeholder => "Search artists" %>
>>>>>>> 3bfb05d7
<% end %><|MERGE_RESOLUTION|>--- conflicted
+++ resolved
@@ -1,7 +1,3 @@
 <%= form_tag(artists_path, :method => :get) do %>
-<<<<<<< HEAD
-  <%= text_field "search", "name", :id => "quicksearch_name" %>
-=======
-  <%= text_field "search", "name", :placeholder => "Search artists" %>
->>>>>>> 3bfb05d7
+  <%= text_field "search", "name", :id => "quicksearch_name", :placeholder => "Search artists" %>
 <% end %>