class UploadService
  class Replacer
    extend Memoist
    class Error < StandardError; end

    attr_reader :post, :replacement

    def initialize(post:, replacement:)
      @post = post
      @replacement = replacement
    end

    def comment_replacement_message(post, replacement)
<<<<<<< HEAD
      %("#{replacement.creator.name}":[/users/#{replacement.creator.id}] replaced this post with a new file:\n\n#{replacement_message(post, replacement)})
=======
      %("#{replacement.creator.name}":[#{Routes.user_path(replacement.creator)}] replaced this post with a new image:\n\n#{replacement_message(post, replacement)})
>>>>>>> d24275c5
    end

    def replacement_message(post, replacement)
      linked_source = linked_source(replacement.replacement_url)
      linked_source_was = linked_source(post.source_was)

      <<-EOS.strip_heredoc
        [table]
          [tbody]
            [tr]
              [th]Old[/th]
              [td]#{linked_source_was}[/td]
              [td]#{post.md5_was}[/td]
              [td]#{post.file_ext_was}[/td]
              [td]#{post.image_width_was} x #{post.image_height_was}[/td]
              [td]#{post.file_size_was.to_s(:human_size, precision: 4)}[/td]
            [/tr]
            [tr]
              [th]New[/th]
              [td]#{linked_source}[/td]
              [td]#{post.md5}[/td]
              [td]#{post.file_ext}[/td]
              [td]#{post.image_width} x #{post.image_height}[/td]
              [td]#{post.file_size.to_s(:human_size, precision: 4)}[/td]
            [/tr]
          [/tbody]
        [/table]
      EOS
    end

    def linked_source(source)
      return nil if source.nil?

      # truncate long sources in the middle: "www.pixiv.net...lust_id=23264933"
      truncated_source = source.gsub(%r{\Ahttps?://}, "").truncate(64, omission: "...#{source.last(32)}")

      if source =~ %r{\Ahttps?://}i
        %("#{truncated_source}":[#{source}])
      else
        truncated_source
      end
    end

    def undo!
      undo_replacement = post.replacements.create(replacement_url: replacement.original_url)
      undoer = Replacer.new(post: post, replacement: undo_replacement)
      undoer.process!
    end

    def source_strategy(upload)
      Sources::Strategies.find(upload.source, upload.referer_url)
    end

    def find_replacement_url(repl, upload)
      if repl.replacement_file.present?
        return "file://#{repl.replacement_file.original_filename}"
      end

      if !upload.source.present?
        raise "No source found in upload for replacement"
      end

      if source_strategy(upload).canonical_url.present?
        return source_strategy(upload).canonical_url
      end

      upload.source
    end

    def process!
      preprocessor = Preprocessor.new(
        rating: post.rating,
        tag_string: replacement.tags,
        source: replacement.replacement_url,
        file: replacement.replacement_file,
        replaced_post: post,
        original_post_id: post.id
      )
      upload = preprocessor.start!
      raise Error, upload.status if upload.is_errored?
      upload = preprocessor.finish!(upload)
      raise Error, upload.status if upload.is_errored?
      md5_changed = upload.md5 != post.md5

      replacement.replacement_url = find_replacement_url(replacement, upload)

      if md5_changed
        post.queue_delete_files(PostReplacement::DELETION_GRACE_PERIOD)
      end

      replacement.file_ext = upload.file_ext
      replacement.file_size = upload.file_size
      replacement.image_height = upload.image_height
      replacement.image_width = upload.image_width
      replacement.md5 = upload.md5

      post.md5 = upload.md5
      post.file_ext = upload.file_ext
      post.image_width = upload.image_width
      post.image_height = upload.image_height
      post.file_size = upload.file_size
      post.source = replacement.final_source.presence || replacement.replacement_url
      post.tag_string = upload.tag_string

      rescale_notes(post)
      update_ugoira_frame_data(post, upload)

      if md5_changed
        Comment.create!(post: post, creator: User.system, body: comment_replacement_message(post, replacement), do_not_bump_post: true, creator_ip_addr: "127.0.0.1")
      else
        purge_cached_urls(post)
      end

      replacement.save!
      post.save!

      post.update_iqdb_async
    end

    def purge_cached_urls(post)
      urls = [
        post.preview_file_url,
        post.large_file_url,
        post.file_url,
        post.tagged_large_file_url,
        post.tagged_file_url
      ]

      CloudflareService.new.purge_cache(urls)
    end

    def rescale_notes(post)
      x_scale = post.image_width.to_f  / post.image_width_was.to_f
      y_scale = post.image_height.to_f / post.image_height_was.to_f

      post.notes.each do |note|
        note.rescale!(x_scale, y_scale)
      end
    end

    def update_ugoira_frame_data(post, upload)
      post.pixiv_ugoira_frame_data.destroy if post.pixiv_ugoira_frame_data.present?

      unless post.is_ugoira?
        return
      end

      PixivUgoiraFrameData.create(
        post_id: post.id,
        data: upload.context["ugoira"]["frame_data"],
        content_type: upload.context["ugoira"]["content_type"]
      )
    end
  end
end<|MERGE_RESOLUTION|>--- conflicted
+++ resolved
@@ -11,11 +11,7 @@
     end
 
     def comment_replacement_message(post, replacement)
-<<<<<<< HEAD
-      %("#{replacement.creator.name}":[/users/#{replacement.creator.id}] replaced this post with a new file:\n\n#{replacement_message(post, replacement)})
-=======
-      %("#{replacement.creator.name}":[#{Routes.user_path(replacement.creator)}] replaced this post with a new image:\n\n#{replacement_message(post, replacement)})
->>>>>>> d24275c5
+      %("#{replacement.creator.name}":[#{Routes.user_path(replacement.creator)}] replaced this post with a new file:\n\n#{replacement_message(post, replacement)})
     end
 
     def replacement_message(post, replacement)
